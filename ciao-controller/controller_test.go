--- conflicted
+++ resolved
@@ -19,21 +19,23 @@
 import (
 	"flag"
 	"fmt"
+	"math/rand"
+	"net"
+	"os"
+	"strconv"
+	"sync"
+	"testing"
+	"time"
+
 	datastore "github.com/01org/ciao/ciao-controller/internal/datastore"
 	"github.com/01org/ciao/ciao-controller/types"
 	"github.com/01org/ciao/payloads"
 	"github.com/01org/ciao/ssntp"
 	"github.com/01org/ciao/testutil"
 	"github.com/docker/distribution/uuid"
-	"net"
-	"os"
-	"strconv"
-	"sync"
-	"testing"
-	"time"
+	"gopkg.in/yaml.v2"
 )
 
-<<<<<<< HEAD
 type ssntpTestServer struct {
 	ssntp        ssntp.Server
 	clients      []string
@@ -380,8 +382,6 @@
 func (client *ssntpTestClient) ErrorNotify(error ssntp.Error, frame *ssntp.Frame) {
 }
 
-=======
->>>>>>> 4f42f2c8
 func roleToCert(role ssntp.Role) string {
 	switch role {
 	case ssntp.Controller:
