--- conflicted
+++ resolved
@@ -179,21 +179,14 @@
 	if s.rawDs != nil {
 		err = s.rawDs.Write(ID, body)
 		if err != nil {
-<<<<<<< HEAD
-			database.Logger.Errorf("Could not write image: %v", err)
-=======
 			Logger.Errorf("Could not write image: %v", err)
->>>>>>> db094546
+
 			img.State = Killed
 		}
 
 		img.Size, err = s.rawDs.GetImageSize(ID)
 		if err != nil {
-<<<<<<< HEAD
-			database.Logger.Errorf("Could not get image size: %v", err)
-=======
 			Logger.Errorf("Could not get image size: %v", err)
->>>>>>> db094546
 			img.State = Killed
 			_ = s.rawDs.Delete(ID)
 		}
@@ -208,11 +201,7 @@
 	metaDsErr := s.metaDs.Write(img)
 
 	if err == nil && metaDsErr != nil {
-<<<<<<< HEAD
-		database.Logger.Errorf("Could not write meta data: %v", metaDsErr)
-=======
 		Logger.Errorf("Could not write meta data: %v", metaDsErr)
->>>>>>> db094546
 		err = metaDsErr
 	}
 
